--- conflicted
+++ resolved
@@ -38,13 +38,8 @@
     <NoDefaultExcludes>true</NoDefaultExcludes>
   </PropertyGroup>
   <ItemGroup>
-<<<<<<< HEAD
     <Content Include="buildCrossTargeting\NerdBank.GitVersioning.LKG.targets" />
     <Content Include="build\NerdBank.GitVersioning.LKG.targets" />
-=======
-    <Content Include="buildCrossTargeting\NerdBank.GitVersioning.targets" />
-    <Content Include="build\NerdBank.GitVersioning.targets" />
->>>>>>> 3b61d1a9
     <Content Include="tools\Get-Version.ps1" />
     <Content Include="tools\Get-CommitId.ps1" />
     <Content Include="tools\Create-VersionFile.ps1" />
