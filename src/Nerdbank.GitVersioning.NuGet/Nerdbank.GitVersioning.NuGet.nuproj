--- conflicted
+++ resolved
@@ -38,15 +38,8 @@
     <NoDefaultExcludes>true</NoDefaultExcludes>
   </PropertyGroup>
   <ItemGroup>
-<<<<<<< HEAD
     <Content Include="buildCrossTargeting\NerdBank.GitVersioning.LKG.targets" />
-    <Content Include="build\dotnet\Nerdbank.GitVersioning.LKG.targets" />
     <Content Include="build\NerdBank.GitVersioning.LKG.targets" />
-    <Content Include="build\portable-net+win+wpa+wp+sl+netmf+MonoAndroid+MonoTouch+Xamarin.iOS\Nerdbank.GitVersioning.LKG.targets" />
-=======
-    <Content Include="buildCrossTargeting\NerdBank.GitVersioning.targets" />
-    <Content Include="build\NerdBank.GitVersioning.targets" />
->>>>>>> a3236107
     <Content Include="tools\Get-Version.ps1" />
     <Content Include="tools\Get-CommitId.ps1" />
     <Content Include="tools\Create-VersionFile.ps1" />
