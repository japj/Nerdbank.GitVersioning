--- conflicted
+++ resolved
@@ -38,34 +38,7 @@
     <NoDefaultExcludes>true</NoDefaultExcludes>
   </PropertyGroup>
   <ItemGroup>
-<<<<<<< HEAD
-=======
-    <Content Include="..\..\packages\LibGit2Sharp.NativeBinaries.1.0.129\libgit2\windows\amd64\git2-785d8c4.dll">
-        <Link>build\NativeBinaries\amd64\git2-785d8c4.dll</Link>
-    </Content>
-    <Content Include="..\..\packages\LibGit2Sharp.NativeBinaries.1.0.129\libgit2\windows\amd64\git2-785d8c4.pdb">
-        <Link>build\NativeBinaries\amd64\git2-785d8c4.pdb</Link>
-    </Content>
-    <Content Include="..\..\packages\LibGit2Sharp.NativeBinaries.1.0.129\libgit2\windows\x86\git2-785d8c4.dll">
-        <Link>build\NativeBinaries\x86\git2-785d8c4.dll</Link>
-    </Content>
-    <Content Include="..\..\packages\LibGit2Sharp.NativeBinaries.1.0.129\libgit2\windows\x86\git2-785d8c4.pdb">
-        <Link>build\NativeBinaries\x86\git2-785d8c4.pdb</Link>
-    </Content>
-    <Content Include="..\..\packages\LibGit2Sharp.NativeBinaries.1.0.129\libgit2\osx\libgit2-785d8c4.dylib">
-        <Link>build\NativeBinaries\osx\libgit2-785d8c4.dylib</Link>
-    </Content>
-    <Content Include="..\..\packages\LibGit2Sharp.NativeBinaries.1.0.129\libgit2\linux\amd64\libgit2-785d8c4.so">
-        <Link>build\NativeBinaries\linux\amd64\libgit2-785d8c4.so</Link>
-    </Content>
-    <Content Include="..\..\packages\LibGit2Sharp.NativeBinaries.1.0.129\libgit2\LibGit2Sharp.dll.config">
-        <Link>build\LibGit2Sharp.dll.config</Link>
-    </Content>
-    <Content Include="..\NerdBank.GitVersioning\version.schema.json">
-      <Link>tools\version.schema.json</Link>
-    </Content>
     <Content Include="buildCrossTargeting\NerdBank.GitVersioning.targets" />
->>>>>>> 7250cec1
     <Content Include="build\dotnet\Nerdbank.GitVersioning.targets" />
     <Content Include="build\NerdBank.GitVersioning.targets" />
     <Content Include="build\portable-net+win+wpa+wp+sl+netmf+MonoAndroid+MonoTouch+Xamarin.iOS\Nerdbank.GitVersioning.targets" />
